
use std::{rc::Rc, fmt, collections::HashMap, vec, io::Cursor, sync::Arc, str::FromStr, time::{SystemTime, UNIX_EPOCH}, fs};

use log::{debug, warn};
use openssl::{pkey::PKey, sign::Signer, hash::MessageDigest, encrypt::{Encrypter, Decrypter}, symm::{Cipher, encrypt, decrypt}, rsa::Padding, sha::sha1};
use plist::{Data, Value};
use regex::Regex;
use serde::{Serialize, Deserialize};
use tokio::sync::{mpsc::Receiver, Mutex};
use uuid::Uuid;
use rand::Rng;
use async_recursion::async_recursion;
use xml::{EventReader, EventWriter, reader, writer::XmlEvent, EmitterConfig};

use crate::{apns::{APNSConnection, APNSPayload}, ids::{user::{IDSUser, IDSIdentityResult}, IDSError, identity::IDSPublicIdentity}, util::{plist_to_bin, gzip, ungzip, plist_to_string, decode_hex, encode_hex}, mmcs::{get_mmcs, calculate_mmcs_signature, put_mmcs}};

#[repr(C)]
pub struct BalloonBody {
    pub bid: String,
    pub data: Vec<u8>
}

#[repr(C)]
pub struct ConversationData {
    pub participants: Vec<String>,
    pub cv_name: Option<String>,
    pub sender_guid: Option<String>,
}

#[repr(C)]
pub struct NormalMessage {
    pub text: String,
    pub attachments: Vec<Attachment>,
    pub body: Option<BalloonBody>,
    pub effect: Option<String>,
    pub reply_guid: Option<String>,
    pub reply_part: Option<String>
}

#[repr(C)]
pub struct RenameMessage {
    pub new_name: String
}

#[repr(C)]
pub struct ChangeParticipantMessage {
    pub new_participants: Vec<String>
}

#[repr(C)]
pub enum Reaction {
    Heart,
    Like,
    Dislike,
    Laugh,
    Emphsize,
    Question
}

#[repr(C)]
pub struct ReactMessage {
    pub to_uuid: String,
    pub to_part: u64,
    pub enable: bool,
    pub reaction: Reaction,
    pub to_text: String,
}

impl ReactMessage {
    fn get_text(&self) -> String {
        if self.enable {
            format!("{} “{}”",
                match self.reaction {
                    Reaction::Heart => "Loved",
                    Reaction::Like => "Liked",
                    Reaction::Dislike => "Disliked",
                    Reaction::Laugh => "Laughed at",
                    Reaction::Emphsize => "Emphasized",
                    Reaction::Question => "Questioned",
                },
                self.to_text
            )
        } else {
            format!("Removed a{} from “{}”",
                match self.reaction {
                    Reaction::Heart => " heart",
                    Reaction::Like => " like",
                    Reaction::Dislike => " dislike",
                    Reaction::Laugh => " laugh",
                    Reaction::Emphsize => "n exclamation",
                    Reaction::Question => " question mark",
                },
                self.to_text
            )
        }
    }
    fn get_idx(&self) -> u64 {
        match self.reaction {
            Reaction::Heart => 0,
            Reaction::Like => 1,
            Reaction::Dislike => 2,
            Reaction::Laugh => 3,
            Reaction::Emphsize => 4,
            Reaction::Question => 5
        }
    }

    fn from_idx(idx: u64) -> Option<Reaction> {
        Some(match idx {
            0 => Reaction::Heart,
            1 => Reaction::Like,
            2 => Reaction::Dislike,
            3 => Reaction::Laugh,
            4 => Reaction::Emphsize,
            5 => Reaction::Question,
            _ => return None
        })
    }
}

#[repr(C)]
pub struct UnsendMessage {
    pub tuuid: String,
    pub edit_part: u64,
}

#[repr(C)]
pub struct EditMessage {
    pub tuuid: String,
    pub edit_part: u64,
    pub new_data: String
}

#[repr(C)]
pub struct MMCSAttachment {
    signature: Vec<u8>,
    object: String,
    url: String,
    key: Vec<u8>
}

#[derive(Serialize, Deserialize)]
struct RequestMMCSDownload {
    #[serde(rename = "mO")]
    object: String,
    #[serde(rename = "mS")]
    signature: Data,
    v: u64,
    ua: String,
    c: u64,
    i: u32
}

#[derive(Serialize, Deserialize)]
struct MMCSDownloadResponse {
    #[serde(rename = "mA")]
    token: String,
    #[serde(rename = "mU")]
    dsid: String,
    s: u64
}

#[derive(Serialize, Deserialize)]
struct RequestMMCSUpload {
    #[serde(rename = "mL")]
    length: usize,
    #[serde(rename = "mS")]
    signature: Data,
    v: u64,
    ua: String,
    c: u64,
    i: u32
}

#[derive(Serialize, Deserialize)]
struct MMCSUploadResponse {
    #[serde(rename = "mA")]
    token: String,
    #[serde(rename = "mR")]
    domain: String,
    #[serde(rename = "mU")]
    object: String
}

impl MMCSAttachment {
    async fn new(apns: &APNSConnection, body: &[u8]) -> Result<MMCSAttachment, IDSError> {
        let key = rand::thread_rng().gen::<[u8; 32]>();
        let encrypted = encrypt(Cipher::aes_256_ctr(), &key, Some(&ZERO_NONCE), &body)?;
        let sig = calculate_mmcs_signature(&encrypted);
        let msg_id = rand::thread_rng().gen::<[u8; 4]>();
        let complete = RequestMMCSUpload {
            c: 150,
            ua: "[Mac OS X,10.11.6,15G31,iMac13,1]".to_string(),
            v: 3,
            i: u32::from_be_bytes(msg_id),
            length: encrypted.len(),
            signature: sig.clone().into()
        };
        let binary = plist_to_bin(&complete)?;
        apns.send_message("com.apple.madrid", &binary, Some(&msg_id)).await?;
        let response = apns.reader.wait_find_pred(move |x| {
            if x.id != 0x0A {
                return false
            }
            let Some(body) = x.get_field(3) else {
                return false
            };
            let loaded: Value = plist::from_bytes(body).unwrap();
            let Some(c) = loaded.as_dictionary().unwrap().get("c") else {
                return false
            };
            c.as_unsigned_integer().unwrap() == 150
        }).await;
        let response: MMCSUploadResponse = plist::from_bytes(response.get_field(3).unwrap()).unwrap();

        let url = format!("{}/{}", response.domain, response.object);
        put_mmcs(&sig, &encrypted, &url, &response.token, &response.object).await?;

        Ok(MMCSAttachment {
            signature: sig.to_vec(),
            object: response.object,
            url,
            key: key.to_vec()
        })
    }

    async fn get_attachment(&self, apns: &APNSConnection) -> Result<Vec<u8>, IDSError> {
        let msg_id = rand::thread_rng().gen::<[u8; 4]>();
        let complete = RequestMMCSDownload {
            c: 151,
            ua: "[Mac OS X,10.11.6,15G31,iMac13,1]".to_string(),
            v: 3,
            i: u32::from_be_bytes(msg_id),
            object: self.object.clone(),
            signature: self.signature.clone().into()
        };

        let binary = plist_to_bin(&complete)?;
        apns.send_message("com.apple.madrid", &binary, Some(&msg_id)).await?;
        println!("sent message");
        let response = apns.reader.wait_find_pred(move |x| {
            if x.id != 0x0A {
                return false
            }
            let Some(body) = x.get_field(3) else {
                return false
            };
            let loaded: Value = plist::from_bytes(body).unwrap();
            let Some(c) = loaded.as_dictionary().unwrap().get("c") else {
                return false
            };
            c.as_unsigned_integer().unwrap() == 151
        }).await;

        let response: MMCSDownloadResponse = plist::from_bytes(response.get_field(3).unwrap()).unwrap();
        
        let encrypted = get_mmcs(&self.signature, &response.token, &response.dsid, &self.url).await?;

        Ok(decrypt(Cipher::aes_256_ctr(), &self.key, Some(&ZERO_NONCE), &encrypted)?)
    }
}

#[repr(C)]
pub enum AttachmentType {
    Inline(Vec<u8>),
    MMCS(MMCSAttachment)
}

#[repr(C)]
pub struct Attachment {
    a_type: AttachmentType,
    part: u64,
    uti_type: String,
    size: usize,
    mime: String,
    name: String
}

impl Attachment {

    pub async fn new_mmcs(apns: &APNSConnection, data: &[u8], mime: &str, uti: &str, name: &str, part: u64) -> Result<Attachment, IDSError> {
        let mmcs = MMCSAttachment::new(apns, data).await?;
        Ok(Attachment {
            a_type: AttachmentType::MMCS(mmcs),
            part,
            uti_type: uti.to_string(),
            size: data.len(),
            mime: mime.to_string(),
            name: name.to_string()
        })
    }

    pub async fn get_attachment(&self, apns: &APNSConnection) -> Result<Vec<u8>, IDSError> {
        match &self.a_type {
            AttachmentType::Inline(data) => {
                Ok(data.clone())
            },
            AttachmentType::MMCS(mmcs) => {
                mmcs.get_attachment(apns).await
            }
        }
    }

    fn stringify_attachments(raw: &mut RawIMessage, attachments: &[Attachment]) -> String {
        let mut output = vec![];
        let writer_config = EmitterConfig::new()
            .write_document_declaration(false);
        let mut writer = writer_config.create_writer(Cursor::new(&mut output));
        writer.write(XmlEvent::start_element("html")).unwrap();
        writer.write(XmlEvent::start_element("body")).unwrap();
        for (idx, attachment) in attachments.iter().enumerate() {
            let filesize = attachment.size.to_string();
            let part = attachment.part.to_string();
            let element = XmlEvent::start_element("FILE")
                .attr("name", &attachment.name)
                .attr("width", "0")
                .attr("height", "0")
                .attr("datasize", &filesize)
                .attr("mime-type", &attachment.mime)
                .attr("uti-type", &attachment.uti_type)
                .attr("file-size", &filesize)
                .attr("message-part", &part);
            match &attachment.a_type {
                AttachmentType::Inline(data) => {
                    let num = if idx == 0 {
                        raw.inline0 = Some(data.clone().into());
                        "ia-0"
                    } else if idx == 1 {
                        raw.inline1 = Some(data.clone().into());
                        "ia-1"
                    } else {
                        continue;
                    };
                    writer.write(
                        element
                            .attr("inline-attachment", num)
                    ).unwrap();
                }
                AttachmentType::MMCS(mmcs) => {
                    writer.write(
                        element
                            .attr("mmcs-signature-hex", &encode_hex(&mmcs.signature))
                            .attr("mmcs-url", &mmcs.url)
                            .attr("mmcs-owner", &mmcs.object)
                            .attr("decryption-key", &encode_hex(&[
                                vec![0x00],
                                mmcs.key.clone()
                            ].concat()))
                    ).unwrap();
                }
            }
            writer.write(XmlEvent::end_element()).unwrap();
        }
        writer.write(XmlEvent::end_element()).unwrap();
        writer.write(XmlEvent::end_element()).unwrap();
        let msg = std::str::from_utf8(&output).unwrap().to_string();
        println!("{}", msg);
        msg
    }
    fn parse_attachments(xml: &str, raw: &RawIMessage) -> Vec<Attachment> {
        let mut data: Vec<Attachment> = vec![];
        let reader = EventReader::new(Cursor::new(xml));
        for e in reader {
            match e {
                Ok(reader::XmlEvent::StartElement { name, attributes, namespace }) => {
                    let get_attr = |name: &str, def: Option<&str>| {
                        attributes.iter().find(|attr| attr.name.to_string() == name)
                            .map_or_else(|| def.expect(&format!("attribute {} doesn't exist!", name)).to_string(), |data| data.value.to_string())
                    };
                    if name.local_name == "FILE" {
                        data.push(Attachment {
                            a_type: if let Some(inline) = attributes.iter().find(|attr| attr.name.to_string() == "inline-attachment") {
                                AttachmentType::Inline(if inline.value == "ia-0" {
                                    raw.inline0.clone().unwrap().into()
                                } else if inline.value == "ia-1" {
                                    raw.inline1.clone().unwrap().into()
                                } else {
                                    continue
                                })
                            } else {
                                let sig = decode_hex(&get_attr("mmcs-signature-hex", None)).unwrap();
                                let key = decode_hex(&get_attr("decryption-key", None)).unwrap();
                                AttachmentType::MMCS(MMCSAttachment {
                                    signature: sig.clone(), // chop off first byte because it's not actually the signature
                                    object: get_attr("mmcs-owner", None),
                                    url: get_attr("mmcs-url", None),
                                    key: key[1..].to_vec()
                                })
                            },
                            part: attributes.iter().find(|attr| attr.name.to_string() == "message-part").map(|item| item.value.parse().unwrap()).unwrap_or(0),
                            uti_type: get_attr("uti-type", None),
                            size: get_attr("file-size", None).parse().unwrap(),
                            mime: get_attr("mime-type", Some("application/octet-stream")),
                            name: get_attr("name", None)
                        })
                    }
                },
                _ => {}
            }
        }
        data
    }
}

#[repr(C)]
pub enum Message {
    Message(NormalMessage),
    RenameMessage(RenameMessage),
    ChangeParticipants(ChangeParticipantMessage),
    React(ReactMessage),
    Delivered,
    Read,
    Typing,
    Unsend(UnsendMessage),
    Edit(EditMessage),
}

impl Message {
    fn get_c(&self) -> u8 {
        match self {
            Self::Message(_) => 100,
            Self::React(_) => 100,
            Self::RenameMessage(_) => 190,
            Self::ChangeParticipants(_) => 190,
            Self::Delivered => 101,
            Self::Read => 102,
            Self::Typing => 100,
            Self::Edit(_) => 118,
            Self::Unsend(_) => 118,
        }
    }

    fn get_nr(&self) -> Option<bool> {
        match self {
            Self::Typing => Some(true),
            Self::Delivered => Some(true),
            Self::Edit(_) => Some(true),
            Self::Unsend(_) => Some(true),
            _ => None
        }
    }
}

#[repr(C)]
pub struct IMessage {
    pub id: String,
    pub sender: Option<String>,
    pub after_guid: Option<String>,
    pub conversation: Option<ConversationData>,
    pub message: Message,
    pub sent_timestamp: u64
}

#[derive(Serialize, Deserialize)]
struct MsiData {
    pub ams: String,
    pub amc: u64,
}

#[derive(Serialize, Deserialize)]
struct RawRenameMessage {
    #[serde(rename = "nn")]
    new_name: String,
    #[serde(rename = "sp")]
    participants: Vec<String>,
    gv: String,
    #[serde(rename = "old")]
    old_name: Option<String>,
    #[serde(rename = "n")]
    name: String,
    #[serde(rename = "type")]
    msg_type: String,
    #[serde(rename = "gid")]
    sender_guid: Option<String>,
}

#[derive(Serialize, Deserialize)]
struct RawChangeMessage {
    pv: u64,
    #[serde(rename = "tp")]
    target_participants: Vec<String>,
    #[serde(rename = "nn")]
    new_name: String,
    #[serde(rename = "sp")]
    source_participants: Vec<String>,
    gv: String,
    #[serde(rename = "n")]
    name: String,
    #[serde(rename = "type")]
    msg_type: String,
    #[serde(rename = "gid")]
    sender_guid: Option<String>,
}

#[derive(Serialize, Deserialize)]
struct RawReactMessage {
    pv: u64,
    amrln: u64,
    amrlc: u64,
    amt: u64,
    #[serde(rename = "t")]
    text: String,
    #[serde(rename = "p")]
    participants: Vec<String>,
    #[serde(rename = "r")]
    after_guid: Option<String>, // uuid
    #[serde(rename = "gid")]
    sender_guid: Option<String>,
    gv: String,
    v: String,
    #[serde(rename = "n")]
    cv_name: Option<String>,
    msi: Data,
    amk: String
}

#[derive(Serialize, Deserialize)]
struct RawEditMessage {
    #[serde(rename = "epb")]
    new_html_body: String,
    et: u64,
    #[serde(rename = "t")]
    new_text: String,
    #[serde(rename = "epi")]
    part_index: u64,
    #[serde(rename = "emg")]
    message: String,
}

#[derive(Serialize, Deserialize)]
struct RawUnsendMessage {
    #[serde(rename = "emg")]
    message: String,
    rs: bool,
    et: u64,
    #[serde(rename = "epi")]
    part_index: u64,
    v: String,
}

#[derive(Serialize, Deserialize)]
struct RawIMessage {
    #[serde(rename = "t")]
    text: String,
    #[serde(rename = "x")]
    xml: Option<String>,
    #[serde(rename = "p")]
    participants: Vec<String>,
    #[serde(rename = "r")]
    after_guid: Option<String>, // uuid
    #[serde(rename = "gid")]
    sender_guid: Option<String>,
    pv: u64,
    gv: String,
    v: String,
    bid: Option<String>,
    b: Option<Data>,
    #[serde(rename = "iid")]
    effect: Option<String>,
    #[serde(rename = "n")]
    cv_name: Option<String>,
    #[serde(rename = "tg")]
    reply: Option<String>,
    #[serde(rename = "ia-0")]
    inline0: Option<Data>,
    #[serde(rename = "ia-1")]
    inline1: Option<Data>,
}


fn remove_prefix(participants: &[String]) -> Vec<String> {
    participants.iter().map(|p| 
        p.replace("mailto:", "").replace("tel:", "")).collect()
}

fn add_prefix(participants: &[String]) -> Vec<String> {
    participants.clone().iter().map(|p| if p.contains("@") {
        format!("mailto:{}", p)
    } else {
        format!("tel:{}", p)
    }).collect()
}

impl IMessage {
    fn sanity_check_send(&mut self) {
        let conversation = self.conversation.as_mut().expect("no convo for send!??!?");
        if conversation.sender_guid.is_none() {
            conversation.sender_guid = Some(Uuid::new_v4().to_string());
        }
        if !conversation.participants.contains(self.sender.as_ref().unwrap()) {
            conversation.participants.push(self.sender.as_ref().unwrap().clone());
        }
    }

    pub fn has_payload(&self) -> bool {
        match &self.message {
            Message::Read => false,
            Message::Delivered => false,
            Message::Typing => false,
            _ => true
        }
    }

    pub fn get_ex(&self) -> Option<u32> {
        match &self.message {
            Message::Typing => Some(0),
            _ => None
        }
    }

    fn to_raw(&mut self) -> Vec<u8> {
        let mut should_gzip = false;
        let conversation = self.conversation.as_ref().unwrap();
        let binary = match &self.message {
            Message::RenameMessage(msg) => {
                let raw = RawRenameMessage {
                    participants: remove_prefix(&conversation.participants),
                    sender_guid: conversation.sender_guid.clone(),
                    gv: "8".to_string(),
                    new_name: msg.new_name.clone(),
                    old_name: conversation.cv_name.clone(),
                    name: msg.new_name.clone(),
                    msg_type: "n".to_string()
                };
                plist_to_bin(&raw).unwrap()
            },
            Message::ChangeParticipants(msg) => {
                let raw = RawChangeMessage {
                    target_participants: remove_prefix(&msg.new_participants),
                    source_participants: remove_prefix(&conversation.participants),
                    sender_guid: conversation.sender_guid.clone(),
                    gv: "8".to_string(),
                    new_name: conversation.cv_name.clone().unwrap(),
                    name: conversation.cv_name.clone().unwrap(),
                    msg_type: "p".to_string(),
                    pv: 1
                };
                plist_to_bin(&raw).unwrap()
            },
            Message::React(react) => {
                let amt = if react.enable {
                    react.get_idx() + 2000
                } else {
                    react.get_idx() + 3000
                };
                let text = react.get_text();
                let raw = RawReactMessage {
                    text: text,
                    amrln: react.to_text.len() as u64,
                    amrlc: 0,
                    amt: amt,
                    participants: conversation.participants.clone(),
                    after_guid: self.after_guid.clone(),
                    sender_guid: conversation.sender_guid.clone(),
                    pv: 0,
                    gv: "8".to_string(),
                    v: "1".to_string(),
                    cv_name: conversation.cv_name.clone(),
                    msi: plist_to_bin(&MsiData {
                        ams: "test".to_string(),
                        amc: 1
                    }).unwrap().into(),
                    amk: format!("p:{}/{}", react.to_part, react.to_uuid)
                };
                plist_to_bin(&raw).unwrap()
            },
            Message::Message (normal) => {
                let mut raw = RawIMessage {
                    text: normal.text.clone(),
                    xml: None,
                    participants: conversation.participants.clone(),
                    after_guid: self.after_guid.clone(),
                    sender_guid: conversation.sender_guid.clone(),
                    pv: 0,
                    gv: "8".to_string(),
                    v: "1".to_string(),
                    bid: None,
                    b: None,
                    effect: normal.effect.clone(),
                    cv_name: conversation.cv_name.clone(),
                    reply: normal.reply_guid.as_ref().map(|guid| format!("r:{}:{}", normal.reply_part.as_ref().unwrap(), guid)),
                    inline0: None,
                    inline1: None
                };

                if normal.attachments.len() > 0 {
                    raw.xml = Some(Attachment::stringify_attachments(&mut raw, &normal.attachments));
                }
                
                should_gzip = !raw.xml.is_some();
        
                plist_to_bin(&raw).unwrap()
            },
            Message::Delivered => panic!("no enc body!"),
            Message::Read => panic!("no enc body!"),
            Message::Typing => panic!("no enc body!"),
            Message::Unsend(msg) => {
                let raw = RawUnsendMessage {
                    rs: true,
                    message: msg.tuuid.clone(),
                    et: 2,
                    part_index: msg.edit_part,
                    v: "1".to_string(),
                };
                plist_to_bin(&raw).unwrap()
            },
            Message::Edit(msg) => {
                let inner = format!("<html><body><span message-part=\"{}\">{}</span></body></html>", msg.edit_part, html_escape::encode_text(&msg.new_data));
                let raw = RawEditMessage {
                    new_html_body: inner,
                    et: 1,
                    part_index: msg.edit_part,
                    message: msg.tuuid.clone(),
                    new_text: msg.new_data.clone()
                };

                plist_to_bin(&raw).unwrap()
            }
        };
        debug!("sending: {:?}", plist::Value::from_reader(Cursor::new(&binary)));
        
        // do not gzip xml
        let final_msg = if !should_gzip {
            binary
        } else {
            gzip(&binary).unwrap()
        };

        final_msg
    }

    fn from_raw(bytes: &[u8], wrapper: &RecvMsg) -> Option<IMessage> {
        let decompressed = ungzip(&bytes).unwrap_or_else(|_| bytes.to_vec());
        debug!("xml: {:?}", plist::Value::from_reader(Cursor::new(&decompressed)));
        if let Ok(loaded) = plist::from_bytes::<RawUnsendMessage>(&decompressed) {
            let msg_guid: Vec<u8> = wrapper.msg_guid.clone().into();
            return Some(IMessage {
                sender: Some(wrapper.sender.clone()),
                id: Uuid::from_bytes(msg_guid.try_into().unwrap()).to_string().to_uppercase(),
                after_guid: None,
                sent_timestamp: wrapper.sent_timestamp / 1000000,
                conversation: None,
                message: Message::Unsend(UnsendMessage { tuuid: loaded.message, edit_part: loaded.part_index }),
            })
        }
        if let Ok(loaded) = plist::from_bytes::<RawEditMessage>(&decompressed) {
            let msg_guid: Vec<u8> = wrapper.msg_guid.clone().into();
            let start = format!("<html><body><span message-part=\"{}\">", loaded.part_index);
            let end = "</span></body></html>";
            let clean = html_escape::decode_html_entities(&loaded.new_html_body[start.len()..loaded.new_html_body.len() - end.len()]).to_string();
            return Some(IMessage {
                sender: Some(wrapper.sender.clone()),
                id: Uuid::from_bytes(msg_guid.try_into().unwrap()).to_string().to_uppercase(),
                after_guid: None,
                sent_timestamp: wrapper.sent_timestamp / 1000000,
                conversation: None,
                message: Message::Edit(EditMessage {
                    tuuid: loaded.message,
                    edit_part: loaded.part_index,
                    new_data: clean
                }),
            })
        }
        if let Ok(loaded) = plist::from_bytes::<RawChangeMessage>(&decompressed) {
            let msg_guid: Vec<u8> = wrapper.msg_guid.clone().into();
            return Some(IMessage {
                sender: Some(wrapper.sender.clone()),
                id: Uuid::from_bytes(msg_guid.try_into().unwrap()).to_string().to_uppercase(),
                after_guid: None,
                sent_timestamp: wrapper.sent_timestamp / 1000000,
                conversation: Some(ConversationData {
                    participants: add_prefix(&loaded.source_participants),
                    cv_name: Some(loaded.name.clone()),
                    sender_guid: loaded.sender_guid.clone()
                }),
                message: Message::ChangeParticipants(ChangeParticipantMessage { new_participants: add_prefix(&loaded.target_participants) }),
            })
        }
        if let Ok(loaded) = plist::from_bytes::<RawRenameMessage>(&decompressed) {
            let msg_guid: Vec<u8> = wrapper.msg_guid.clone().into();
            return Some(IMessage {
                sender: Some(wrapper.sender.clone()),
                id: Uuid::from_bytes(msg_guid.try_into().unwrap()).to_string().to_uppercase(),
                after_guid: None,
                sent_timestamp: wrapper.sent_timestamp / 1000000,
                conversation: Some(ConversationData {
                    participants: add_prefix(&loaded.participants),
                    cv_name: loaded.old_name.clone(),
                    sender_guid: loaded.sender_guid.clone(),
                }),
                message: Message::RenameMessage(RenameMessage { new_name: loaded.new_name.clone() }),
            })
        }
        if let Ok(loaded) = plist::from_bytes::<RawReactMessage>(&decompressed) {
            let msg_guid: Vec<u8> = wrapper.msg_guid.clone().into();
            let target_msg_data = Regex::new(r"p:([0-9]+)/([0-9A-F\-]+)").unwrap()
                .captures(&loaded.amk).unwrap();
            let enabled = loaded.amt < 3000;
            let id = if enabled {
                loaded.amt - 2000
            } else {
                loaded.amt - 3000
            };
            return Some(IMessage {
                sender: Some(wrapper.sender.clone()),
                id: Uuid::from_bytes(msg_guid.try_into().unwrap()).to_string().to_uppercase(),
                after_guid: loaded.after_guid.clone(),
                sent_timestamp: wrapper.sent_timestamp / 1000000,
                conversation: Some(ConversationData {
                    participants: loaded.participants.clone(),
                    cv_name: loaded.cv_name.clone(),
                    sender_guid: loaded.sender_guid.clone(),
                }),
                message: Message::React(ReactMessage {
                    to_uuid: target_msg_data.get(2).unwrap().as_str().to_string(),
                    to_part: target_msg_data.get(1).unwrap().as_str().parse().unwrap(),
                    to_text: "".to_string(),
                    enable: enabled,
                    reaction: ReactMessage::from_idx(id)?
                }),
            })
        }
        if let Ok(loaded) = plist::from_bytes::<RawIMessage>(&decompressed) {
            let msg_guid: Vec<u8> = wrapper.msg_guid.clone().into();
            let replies = loaded.reply.as_ref().map(|to| {
                let mut parts: Vec<&str> = to.split(":").collect();
                parts.remove(0); // remove r:
                let guididx = parts.iter().position(|p| p.contains("-")).unwrap();
                let guid = parts[guididx].to_string();
                parts.remove(guididx);
                (guid, parts.join(":"))
            });
            return Some(IMessage {
                sender: Some(wrapper.sender.clone()),
                id: Uuid::from_bytes(msg_guid.try_into().unwrap()).to_string().to_uppercase(),
                after_guid: loaded.after_guid.clone(),
                sent_timestamp: wrapper.sent_timestamp / 1000000,
                conversation: Some(ConversationData {
                    participants: loaded.participants.clone(),
                    cv_name: loaded.cv_name.clone(),
                    sender_guid: loaded.sender_guid.clone(),
                }),
                message: Message::Message(NormalMessage {
                    text: loaded.text.clone(),
                    attachments: loaded.xml.as_ref().map_or(vec![], |data| Attachment::parse_attachments(data, &loaded)),
                    body: if let Some(body) = &loaded.b {
                            if let Some(bid) = &loaded.bid {
                                Some(BalloonBody { bid: bid.clone(), data: body.clone().into() })
                            } else { None }
                        } else { None },
                    effect: loaded.effect.clone(),
                    reply_guid: replies.as_ref().map(|r| r.0.clone()),
                    reply_part: replies.as_ref().map(|r| r.1.clone()),
                }),
            })
        }
        None
    }
}

impl fmt::Display for Message {
    fn fmt(&self, f: &mut fmt::Formatter<'_>) -> fmt::Result {
        match self {
            Message::Message(msg) => {
                write!(f, "{}", msg.text)
            },
            Message::RenameMessage(msg) => {
                write!(f, "renamed the chat to {}", msg.new_name)
            },
            Message::ChangeParticipants(msg) => {
                write!(f, "changed participants {:?}", msg.new_participants)
            },
            Message::React(msg) => {
                write!(f, "{}", msg.get_text())
            },
            Message::Read => {
                write!(f, "read")
            },
            Message::Delivered => {
                write!(f, "delivered")
            },
            Message::Typing => {
                write!(f, "typing")
            },
            Message::Edit(e) => {
                write!(f, "Edited {}", e.new_data)
            },
            Message::Unsend(_e) => {
                write!(f, "unsent a message")
            }
        }
    }
}

impl fmt::Display for IMessage {
    fn fmt(&self, f: &mut fmt::Formatter<'_>) -> fmt::Result {
        write!(f, "[{}] '{}'", self.sender.clone().unwrap_or("unknown".to_string()), self.message)
    }
}

#[derive(Serialize, Deserialize)]
struct BundledPayload {
    #[serde(rename = "tP")]
    participant: String,
    #[serde(rename = "D")]
    not_me: bool,
    #[serde(rename = "sT")]
    session_token: Data,
    #[serde(rename = "P")]
    payload: Option<Data>,
    #[serde(rename = "t")]
    token: Data,
}

#[derive(Serialize, Deserialize)]
struct SendMsg {
    fcn: u8,
    c: u8,
    #[serde(rename = "E")]
    e: Option<String>,
    ua: String,
    v: u8,
    i: u32,
    #[serde(rename = "U")]
    u: Data,
    dtl: Vec<BundledPayload>,
    #[serde(rename = "sP")]
    sp: String,
    #[serde(rename = "eX")]
    ex: Option<u32>,
    nr: Option<bool>,
}

#[derive(Serialize, Deserialize)]
struct RecvMsg {
    #[serde(rename = "P")]
    payload: Data,
    #[serde(rename = "sP")]
    sender: String,
    #[serde(rename = "t")]
    token: Data,
    #[serde(rename = "tP")]
    target: String,
    #[serde(rename = "U")]
    msg_guid: Data,
    #[serde(rename = "e")]
    sent_timestamp: u64
}


pub struct IMClient {
    pub conn: Arc<APNSConnection>,
    pub users: Arc<Vec<IDSUser>>,
    key_cache: Mutex<HashMap<String, Vec<IDSIdentityResult>>>,
    raw_inbound: Mutex<Receiver<APNSPayload>>,
    pub current_handle: Mutex<String>
}

#[repr(C)]
pub enum RecievedMessage {
    Message {
        msg: IMessage
    }
}

const NORMAL_NONCE: [u8; 16] = [
    0,0,0,0,0,0,0,0,0,0,0,0,0,0,0,1
];

const ZERO_NONCE: [u8; 16] = [
    0,0,0,0,0,0,0,0,0,0,0,0,0,0,0,0
];

const MAX_SIZE: usize = 10000;

impl IMClient {
    pub async fn new(conn: Arc<APNSConnection>, users: Arc<Vec<IDSUser>>) -> IMClient {
        IMClient {
            key_cache: Mutex::new(HashMap::new()),
            raw_inbound: Mutex::new(conn.reader.register_for(|pay| {
                if pay.id != 0x0A {
                    return false
                }
                if pay.get_field(2).unwrap() != &sha1("com.apple.madrid".as_bytes()) {
                    return false
                }
                let Some(body) = pay.get_field(3) else {
                    return false
                };
                let load = plist::Value::from_reader(Cursor::new(body)).unwrap();
                let get_c = load.as_dictionary().unwrap().get("c").unwrap().as_unsigned_integer().unwrap();
                debug!("mydatsa: {:?}", load);
                get_c == 100 || get_c == 101 || get_c == 102
            }).await),
            conn,
            current_handle: Mutex::new(users[0].handles[0].clone()),
            users,
        }
    }

    fn parse_payload(payload: &[u8]) -> (&[u8], &[u8]) {
        let body_len = u16::from_be_bytes(payload[1..3].try_into().unwrap()) as usize;
        let body = &payload[3..(3 + body_len)];
        let sig_len = u8::from_be_bytes(payload[(3 + body_len)..(4 + body_len)].try_into().unwrap()) as usize;
        let sig = &payload[(4 + body_len)..(4 + body_len + sig_len)];
        (body, sig)
    }

    pub async fn use_handle(&self, handle: &str) {
        let mut cache = self.key_cache.lock().await;
        cache.clear();
        let mut current_identity = self.current_handle.lock().await;
        *current_identity = handle.to_string();
    }

    pub fn get_handles(&self) -> Vec<String> {
        self.users.iter().flat_map(|user| user.handles.clone()).collect::<Vec<String>>()
    }

    #[async_recursion]
    async fn verify_payload(&self, payload: &[u8], sender: &str, sender_token: &[u8], retry: u8) -> bool {
        self.cache_keys(&[sender.to_string()], retry > 0).await.unwrap();

        let cache = self.key_cache.lock().await;
        let Some(keys) = cache.get(sender) else {
            warn!("Cannot verify; no public key");
            if retry < 3 {
                return self.verify_payload(payload, sender, sender_token, retry+1).await;
            } else {
                warn!("giving up");
            }
            return false
        };

        let Some(identity) = keys.iter().find(|key| key.push_token == sender_token) else {
            warn!("Cannot verify; no public key");
            if retry < 3 {
                return self.verify_payload(payload, sender, sender_token, retry+1).await;
            } else {
                warn!("giving up");
            }
            return false
        };

        let (body, sig) = Self::parse_payload(payload);
        let valid = identity.identity.verify(body, sig).unwrap();

        valid
    }

    pub async fn decrypt(&self, user: &IDSUser, payload: &[u8]) -> Result<Vec<u8>, IDSError> {
        let (body, _sig) = Self::parse_payload(payload);
        
        let key = user.identity.as_ref().unwrap().priv_enc_key();
        let mut decrypter = Decrypter::new(&key)?;
        decrypter.set_rsa_padding(Padding::PKCS1_OAEP)?;
        decrypter.set_rsa_oaep_md(MessageDigest::sha1())?;
        decrypter.set_rsa_mgf1_md(MessageDigest::sha1())?;
        let buffer_len = decrypter.decrypt_len(&payload).unwrap();
        let mut decrypted_asym = vec![0; buffer_len];
        decrypter.decrypt(&body[..160], &mut decrypted_asym[..])?;

        let decrypted_sym = decrypt(Cipher::aes_128_ctr(), &decrypted_asym[..16], Some(&NORMAL_NONCE), &[
            decrypted_asym[16..116].to_vec(),
            body[160..].to_vec()
        ].concat()).unwrap();

        Ok(decrypted_sym)
    }

    pub async fn recieve(&mut self) -> Option<RecievedMessage> {
        let Ok(payload) = self.raw_inbound.lock().await.try_recv() else {
            return None
        };
        self.recieve_payload(payload).await
    }

    pub async fn recieve_wait(&self) -> Option<RecievedMessage> {
        let Some(payload) = self.raw_inbound.lock().await.recv().await else {
            return None
        };
        self.recieve_payload(payload).await
    }

    async fn current_user(&self) -> &IDSUser {
        let current_handle = self.current_handle.lock().await;
        self.users.iter().find(|user| user.handles.contains(&current_handle)).unwrap()
    }

    async fn recieve_payload(&self, payload: APNSPayload) -> Option<RecievedMessage> {
        let body = payload.get_field(3).unwrap();

        let load = plist::Value::from_reader(Cursor::new(body)).unwrap();
        let get_c = load.as_dictionary().unwrap().get("c").unwrap().as_unsigned_integer().unwrap();
        let ex = load.as_dictionary().unwrap().get("eX").map(|v| v.as_unsigned_integer().unwrap());
        let htu = load.as_dictionary().unwrap().get("htu").map(|v| v.as_boolean().unwrap());
        if get_c == 101 || get_c == 102 || (ex == Some(0) && htu == Some(true)) {
            let uuid = load.as_dictionary().unwrap().get("U").unwrap().as_data().unwrap();
            let time_recv = load.as_dictionary().unwrap().get("e")?.as_unsigned_integer().unwrap();
            return Some(RecievedMessage::Message {
                msg: IMessage {
                    id: Uuid::from_bytes(uuid.try_into().unwrap()).to_string().to_uppercase(),
                    sender: None,
                    after_guid: None,
                    conversation: if ex == Some(0) && htu == Some(true) {
                        // typing
                        let source = load.as_dictionary().unwrap().get("sP").unwrap().as_string().unwrap();
                        let target = load.as_dictionary().unwrap().get("tP").unwrap().as_string().unwrap();
                        Some(ConversationData {
                            participants: vec![source.to_string(), target.to_string()],
                            cv_name: None,
                            sender_guid: None
                        })
                    } else {
                        None
                    },
                    message: if ex == Some(0) && htu == Some(true) {
                        Message::Typing
                    } else if get_c == 101 {
                        Message::Delivered
                    } else {
                        Message::Read
                    },
                    sent_timestamp: time_recv / 1000000
                }
            })
        }

        let has_p = load.as_dictionary().unwrap().contains_key("P");
        if !has_p {
            return None
        }

        let loaded: RecvMsg = plist::from_bytes(body).unwrap();

        let Some(identity) = self.users.iter().find(|user| user.handles.contains(&loaded.target)) else {
            panic!("No identity for sender {}", loaded.sender);
        };

        let payload: Vec<u8> = loaded.payload.clone().into();
        let token: Vec<u8> = loaded.token.clone().into();
        if !self.verify_payload(&payload, &loaded.sender, &token, 0).await {
            panic!("Payload verification failed!");
        }

        let decrypted = self.decrypt(identity, &payload).await.unwrap();
        
        IMessage::from_raw(&decrypted, &loaded).map(|msg| RecievedMessage::Message {
            msg
        })
    }

    pub async fn cache_keys(&self, participants: &[String], refresh: bool) -> Result<(), IDSError> {
        // find participants whose keys need to be fetched
        let key_cache = self.key_cache.lock().await;
        let fetch: Vec<String> = if refresh {
            participants.to_vec()
        } else {
            participants.iter().filter(|p| !key_cache.contains_key(*p))
                .map(|p| p.to_string()).collect()
        };
        if fetch.len() == 0 {
            return Ok(())
        }
        drop(key_cache);
        let results = self.current_user().await.lookup(self.conn.clone(), fetch).await?;
        let mut key_cache = self.key_cache.lock().await;
        for (id, results) in results {
            key_cache.insert(id, results);
        }
        Ok(())
    }

    pub async fn validate_targets(&self, targets: &[String]) -> Result<Vec<String>, IDSError> {
        self.cache_keys(targets, false).await?;
        let key_cache = self.key_cache.lock().await;
        Ok(targets.iter().filter(|target| key_cache.get(*target).unwrap().len() > 0).map(|i| i.clone()).collect())
    }

    pub async fn new_msg(&self, conversation: ConversationData, message: Message) -> IMessage {
        let current_handle = self.current_handle.lock().await;
        IMessage {
            sender: Some(current_handle.clone()),
            id: Uuid::new_v4().to_string().to_uppercase(),
            after_guid: None,
            sent_timestamp: 0,
            conversation: Some(conversation),
            message
        }
    }

    async fn encrypt_payload(&self, raw: &[u8], key: &IDSPublicIdentity) -> Result<Vec<u8>, IDSError> {
        let rand = rand::thread_rng().gen::<[u8; 11]>();
        let user = self.current_user().await;

        let hmac = PKey::hmac(&rand)?;
        let mut signer = Signer::new(MessageDigest::sha256(), &hmac)?;
        let result = signer.sign_oneshot_to_vec(&[
            raw.to_vec(),
            vec![0x02],
            user.identity.as_ref().unwrap().public().hash().to_vec(),
            key.hash().to_vec()
        ].concat())?;

        let aes_key = [
            rand.to_vec(),
            result[..5].to_vec()
        ].concat();

        let encrypted_sym = encrypt(Cipher::aes_128_ctr(), &aes_key, Some(&NORMAL_NONCE), raw).unwrap();

        let encryption_key = PKey::from_rsa(key.encryption_key.clone())?;

        let payload = [
            aes_key,
            encrypted_sym[..100].to_vec()
        ].concat();
        let mut encrypter = Encrypter::new(&encryption_key)?;
        encrypter.set_rsa_padding(Padding::PKCS1_OAEP)?;
        encrypter.set_rsa_oaep_md(MessageDigest::sha1())?;
        encrypter.set_rsa_mgf1_md(MessageDigest::sha1())?;
        let buffer_len = encrypter.encrypt_len(&payload).unwrap();
        let mut encrypted = vec![0; buffer_len];
        let encrypted_len = encrypter.encrypt(&payload, &mut encrypted).unwrap();
        encrypted.truncate(encrypted_len);

        let payload = [
            encrypted,
            encrypted_sym[100..].to_vec()
        ].concat();

        let sig = user.identity.as_ref().unwrap().sign(&payload)?;
        let payload = [
            vec![0x02],
            (payload.len() as u16).to_be_bytes().to_vec(),
            payload,
            (sig.len() as u8).to_be_bytes().to_vec(),
            sig
        ].concat();

        Ok(payload)
    }

    pub async fn send(&self, message: &mut IMessage) -> Result<(), IDSError> {
        message.sanity_check_send();
        self.cache_keys(message.conversation.as_ref().unwrap().participants.as_ref(), false).await?;
        let raw = if message.has_payload() { message.to_raw() } else { vec![] };

        let mut payloads: Vec<(usize, BundledPayload)> = vec![];

        let key_cache = self.key_cache.lock().await;
        for participant in &message.conversation.as_ref().unwrap().participants {
            for token in key_cache.get(participant).unwrap() {
                if &token.push_token == self.conn.state.token.as_ref().unwrap() {
                    // don't send to ourself
                    continue;
                }
                let encrypted = if message.has_payload() {
                    let payload = self.encrypt_payload(&raw, &token.identity).await?;
                    Some(payload)
                } else {
                    None
                };

                payloads.push((encrypted.as_ref().map_or(0, |e| e.len()), BundledPayload {
                    participant: participant.clone(),
                    not_me: participant != message.sender.as_ref().unwrap(),
                    session_token: token.session_token.clone().into(),
                    payload: encrypted.map(|e| e.into()),
                    token: token.push_token.clone().into()
                }));
            }
        }
        drop(key_cache);
        let msg_id = rand::thread_rng().gen::<[u8; 4]>();
        println!("sending {:?}", message.message.to_string());

        let mut staged_payloads: Vec<BundledPayload> = vec![];
        let mut staged_size: usize = 0;
        let send_staged = |send: Vec<BundledPayload>| {
            async {
                let complete = SendMsg {
                    fcn: 1,
                    c: message.message.get_c(),
                    e: if message.has_payload() { Some("pair".to_string()) } else { None },
                    ua: "[macOS,13.4.1,22F82,MacBookPro18,3]".to_string(),
                    v: 8,
                    i: u32::from_be_bytes(msg_id),
                    u: Uuid::from_str(&message.id).unwrap().as_bytes().to_vec().into(),
                    dtl: send,
                    sp: message.sender.clone().unwrap(),
                    ex: message.get_ex(),
                    nr: message.message.get_nr(),
                };
        
                let binary = plist_to_bin(&complete)?;
                Ok::<(), IDSError>(self.conn.send_message("com.apple.madrid", &binary, Some(&msg_id)).await?)
            }
        };

<<<<<<< HEAD
        for payload in payloads {
            staged_payloads.push(payload.1);
            staged_size += payload.0;
            if staged_size > MAX_SIZE {
                staged_size = 0;
                send_staged(staged_payloads).await?;
                staged_payloads = vec![];
            }
        }
        send_staged(staged_payloads).await?;
=======
        debug!("logmsg {}", plist_to_string(&complete).unwrap());

        let binary = plist_to_bin(&complete)?;
        self.conn.send_message("com.apple.madrid", &binary, Some(&msg_id)).await?;
>>>>>>> 98aed220

        let start = SystemTime::now();
        let since_the_epoch = start
            .duration_since(UNIX_EPOCH)
            .expect("Time went backwards");
        message.sent_timestamp = since_the_epoch.as_millis() as u64;

        Ok(())
    }
}<|MERGE_RESOLUTION|>--- conflicted
+++ resolved
@@ -1,7 +1,7 @@
 
 use std::{rc::Rc, fmt, collections::HashMap, vec, io::Cursor, sync::Arc, str::FromStr, time::{SystemTime, UNIX_EPOCH}, fs};
 
-use log::{debug, warn};
+use log::{debug, warn, info};
 use openssl::{pkey::PKey, sign::Signer, hash::MessageDigest, encrypt::{Encrypter, Decrypter}, symm::{Cipher, encrypt, decrypt}, rsa::Padding, sha::sha1};
 use plist::{Data, Value};
 use regex::Regex;
@@ -237,7 +237,7 @@
 
         let binary = plist_to_bin(&complete)?;
         apns.send_message("com.apple.madrid", &binary, Some(&msg_id)).await?;
-        println!("sent message");
+        info!("sent message");
         let response = apns.reader.wait_find_pred(move |x| {
             if x.id != 0x0A {
                 return false
@@ -354,7 +354,7 @@
         writer.write(XmlEvent::end_element()).unwrap();
         writer.write(XmlEvent::end_element()).unwrap();
         let msg = std::str::from_utf8(&output).unwrap().to_string();
-        println!("{}", msg);
+        debug!("attachments {}", msg);
         msg
     }
     fn parse_attachments(xml: &str, raw: &RawIMessage) -> Vec<Attachment> {
@@ -1273,7 +1273,7 @@
         }
         drop(key_cache);
         let msg_id = rand::thread_rng().gen::<[u8; 4]>();
-        println!("sending {:?}", message.message.to_string());
+        debug!("sending {:?}", message.message.to_string());
 
         let mut staged_payloads: Vec<BundledPayload> = vec![];
         let mut staged_size: usize = 0;
@@ -1298,7 +1298,6 @@
             }
         };
 
-<<<<<<< HEAD
         for payload in payloads {
             staged_payloads.push(payload.1);
             staged_size += payload.0;
@@ -1309,12 +1308,6 @@
             }
         }
         send_staged(staged_payloads).await?;
-=======
-        debug!("logmsg {}", plist_to_string(&complete).unwrap());
-
-        let binary = plist_to_bin(&complete)?;
-        self.conn.send_message("com.apple.madrid", &binary, Some(&msg_id)).await?;
->>>>>>> 98aed220
 
         let start = SystemTime::now();
         let since_the_epoch = start
